# -*- encoding: utf-8 -*-
from __future__ import print_function
import abc
import collections
from supriya.tools.synthdeftools.UGenMethodMixin import UGenMethodMixin


class UGen(UGenMethodMixin):
    r'''A UGen.
    '''

    ### CLASS VARIABLES ###

    __slots__ = (
        '_calculation_rate',
        '_inputs',
        '_output_proxies',
        '_special_index',
        '_ugen_sort_bundle',
        )

    _ordered_input_names = ()

    _unexpanded_input_names = None

    ### INITIALIZER ###

    @abc.abstractmethod
    def __init__(
        self,
        rate=None,
        special_index=0,
        **kwargs
        ):
        from supriya import synthdeftools
        assert isinstance(rate, synthdeftools.Rate), \
            rate
        self._calculation_rate = rate
        self._inputs = []
        self._special_index = special_index
        for i in range(len(self._ordered_input_names)):
            input_name = self._ordered_input_names[i]
            input_value = kwargs.get(input_name, None)
            if input_name in kwargs:
                input_value = kwargs[input_name]
                del(kwargs[input_name])
            prototype = (
                type(None),
                float,
                int,
                UGen,
                synthdeftools.OutputProxy,
                )
            if self._unexpanded_input_names and \
                input_name in self._unexpanded_input_names:
                prototype += (tuple,)
            assert isinstance(input_value, prototype), input_value
            self._configure_input(input_name, input_value)
        if kwargs:
            raise ValueError(kwargs)
        self._validate_inputs()
        self._output_proxies = tuple(
            synthdeftools.OutputProxy(self, i)
            for i in range(len(self))
            )
        self._ugen_sort_bundle = synthdeftools.UGenSortBundle(self)

    ### SPECIAL METHODS ###

    def __getattr__(self, attr):
        try:
            object.__getattr__(self, attr)
        except AttributeError:
            for i, input_name in enumerate(
                self._ordered_input_names):
                if input_name == attr:
                    return self.inputs[i]
        raise AttributeError(attr)

    def __getitem__(self, i):
        return self._output_proxies[i]

    def __len__(self):
        return 1

    def __repr__(self):
        from supriya.tools import synthdeftools
        if self.rate == synthdeftools.Rate.DEMAND:
            return '{}()'.format(type(self).__name__)
        calculation_abbreviations = {
            synthdeftools.Rate.AUDIO: 'ar',
            synthdeftools.Rate.CONTROL: 'kr',
            synthdeftools.Rate.SCALAR: 'ir',
            }
        string = '{}.{}()'.format(
            type(self).__name__,
            calculation_abbreviations[self.rate]
            )
        return string

    ### PRIVATE METHODS ###

    def _add_constant_input(self, value):
        self._inputs.append(float(value))

    def _add_ugen_input(self, ugen, output_index=None):
        from supriya import synthdeftools
        if isinstance(ugen, synthdeftools.OutputProxy):
            output_proxy = ugen
        else:
            output_proxy = synthdeftools.OutputProxy(
                output_index=output_index,
                source=ugen,
                )
        source_ugen = output_proxy.source
        self._inputs.append(output_proxy)
        if self not in source_ugen.ugen_sort_bundle.descendants:
            source_ugen.ugen_sort_bundle.descendants.append(self)

    def _check_self_rate_as_first_input_rate(self):
        from supriya import synthdeftools
        first_input_rate = synthdeftools.Rate.from_input(
            self.inputs[0],
            )
        return self.rate == first_input_rate

    def _check_range_of_inputs_at_audio_rate(self, start=None, stop=None):
        from supriya import synthdeftools
        if self.rate != synthdeftools.Rate.AUDIO:
            return True
        for input_ in self.inputs[start:stop]:
            rate = synthdeftools.Rate.from_input(input_)
            if rate != synthdeftools.Rate.AUDIO:
                return False
        return True

    def _collect_constants(self):
        from supriya import synthdeftools
        for input_ in self._inputs:
            if not isinstance(input_, synthdeftools.OutputProxy):
                self.ugen_sort_bundle.synthdef._add_constant(float(input_))

    def _configure_input(self, name, value):
        from supriya import synthdeftools
        if isinstance(value, (int, float)):
            self._add_constant_input(value)
        elif isinstance(value, (synthdeftools.OutputProxy, synthdeftools.UGen)):
            self._add_ugen_input(
                value._get_source(),
                value._get_output_number(),
                )
        elif isinstance(value, tuple) and \
            all(isinstance(_, (int, float)) for _ in value):
            assert self._unexpanded_input_names
            assert name in self._unexpanded_input_names
            for x in value:
                self._add_constant_input(x)
        else:
            raise Exception(value)

    def _get_output_number(self):
        return 0

    def _get_outputs(self):
        return [self.rate]

    def _get_source(self):
        return self

    def _initialize_topological_sort(self):
        from supriya import synthdeftools
        for input_ in self.inputs:
            if isinstance(input_, synthdeftools.OutputProxy):
                ugen = input_.source
                if ugen not in self.ugen_sort_bundle.antecedents:
                    self.ugen_sort_bundle.antecedents.append(ugen)
                if self not in ugen.ugen_sort_bundle.descendants:
                    ugen.ugen_sort_bundle.descendants.append(self)
        for ugen in self.ugen_sort_bundle.width_first_antecedents:
            if ugen not in self.ugen_sort_bundle.antecedents:
                self.ugen_sort_bundle.antecedents.append(ugen)
            if self not in ugen.ugen_sort_bundle.descendants:
                ugen.ugen_sort_bundle.descendants.append(self)

    def _make_available(self):
        if not self.ugen_sort_bundle.antecedents:
            if self not in self.ugen_sort_bundle.synthdef._available_ugens:
                self.ugen_sort_bundle.synthdef._available_ugens.append(self)

    @classmethod
    def _new_expanded(
        cls,
        rate=None,
        special_index=0,
        **kwargs
        ):
        import sys
        from supriya import synthdeftools
        if sys.version_info[0] == 2:
            import funcsigs
            get_signature = funcsigs.signature
        else:
            import inspect
            get_signature = inspect.signature
        #assert isinstance(rate, synthdeftools.Rate)
        input_dicts = UGen.expand_dictionary(
            kwargs, unexpanded_input_names=cls._unexpanded_input_names)
        ugens = []
        signature = get_signature(cls.__init__)
        has_custom_special_index = 'special_index' in signature.parameters
        for input_dict in input_dicts:
            if has_custom_special_index:
                ugen = cls._new_single(
                    rate=rate,
                    special_index=special_index,
                    **input_dict
                    )
            else:
                ugen = cls._new_single(
                    rate=rate,
                    **input_dict
                    )
            ugens.append(ugen)
        if len(ugens) == 1:
            return ugens[0]
        return synthdeftools.UGenArray(ugens)

    @classmethod
    def _new_single(
        cls,
        rate=None,
        **kwargs
        ):
        ugen = cls(
            rate=rate,
            **kwargs
            )
        return ugen

    def _optimize_graph(self):
        pass

    def _remove_antecedent(self, ugen):
        self.ugen_sort_bundle.antecedents.remove(ugen)
        self._make_available()

    def _schedule(self, out_stack):
        for ugen in reversed(self.ugen_sort_bundle.descendants):
            ugen._remove_antecedent(self)
        out_stack.append(self)

    def _validate_inputs(self):
        pass

    ### PUBLIC METHODS ###

    @staticmethod
    def as_audio_rate_input(expr):
        from supriya.tools import synthdeftools
        from supriya.tools import ugentools
        if isinstance(expr, (int, float)):
            if expr == 0:
                return ugentools.Silence.ar()
            return ugentools.DC.ar(expr)
        elif isinstance(expr, (synthdeftools.UGen, synthdeftools.OutputProxy)):
            if expr.rate == synthdeftools.Rate.AUDIO:
                return expr
            return ugentools.K2A.ar(source=expr)
        elif isinstance(expr, collections.Iterable):
            return synthdeftools.UGenArray(
                UGen.as_audio_rate_input(x)
                for x in expr
                )
        raise ValueError(expr)

    def compile(self, synthdef):
        def compile_input_spec(i, synthdef):
            from supriya import synthdeftools
            result = []
            if isinstance(i, float):
                result.append(SynthDef._encode_unsigned_int_32bit(0xffffffff))
                constant_index = synthdef._get_constant_index(i)
                result.append(SynthDef._encode_unsigned_int_32bit(
                    constant_index))
            elif isinstance(i, synthdeftools.OutputProxy):
                ugen = i.source
                output_index = i.output_index
                ugen_index = synthdef._get_ugen_index(ugen)
                result.append(SynthDef._encode_unsigned_int_32bit(ugen_index))
                result.append(SynthDef._encode_unsigned_int_32bit(output_index))
            else:
                raise Exception('Unhandled input spec: {}'.format(i))
            return bytes().join(result)
        from supriya.tools.synthdeftools import SynthDef
        outputs = self._get_outputs()
        result = []
        result.append(SynthDef._encode_string(type(self).__name__))
        result.append(SynthDef._encode_unsigned_int_8bit(self.rate))
        result.append(SynthDef._encode_unsigned_int_32bit(len(self.inputs)))
        result.append(SynthDef._encode_unsigned_int_32bit(len(outputs)))
        result.append(SynthDef._encode_unsigned_int_16bit(int(self.special_index)))
        for i in self.inputs:
            result.append(compile_input_spec(i, synthdef))
        for o in outputs:
            result.append(SynthDef._encode_unsigned_int_8bit(o))
        result = bytes().join(result)
        return result

    @staticmethod
    def expand_dictionary(dictionary, unexpanded_input_names=None):
        r'''Expands a dictionary into multichannel dictionaries.

        ::

            >>> import supriya
            >>> dictionary = {'foo': 0, 'bar': (1, 2), 'baz': (3, 4, 5)}
            >>> result = supriya.synthdeftools.UGen.expand_dictionary(
            ...     dictionary)
            >>> for x in result:
            ...     sorted(x.items())
            ...
            [('bar', 1), ('baz', 3), ('foo', 0)]
            [('bar', 2), ('baz', 4), ('foo', 0)]
            [('bar', 1), ('baz', 5), ('foo', 0)]

        ::

            >>> dictionary = {'bus': (8, 9), 'source': (1, 2, 3)}
            >>> result = supriya.synthdeftools.UGen.expand_dictionary(
            ...     dictionary,
            ...     unexpanded_input_names=('source',),
            ...     )
            >>> for x in result:
            ...     sorted(x.items())
            ...
            [('bus', 8), ('source', (1, 2, 3))]
            [('bus', 9), ('source', (1, 2, 3))]

        '''
        dictionary = dictionary.copy()
        cached_unexpanded_inputs = {}
        if unexpanded_input_names is not None:
            for input_name in unexpanded_input_names:
                if input_name not in dictionary:
                    continue
                cached_unexpanded_inputs[input_name] = \
                    dictionary[input_name]
                del(dictionary[input_name])
        maximum_length = 1
        result = []
        for name, value in dictionary.items():
            if isinstance(value, collections.Sequence):
                maximum_length = max(maximum_length, len(value))
        for i in range(maximum_length):
            result.append({})
            for name, value in dictionary.items():
                if isinstance(value, collections.Sequence):
                    value = value[i % len(value)]
                    result[i][name] = value
                else:
                    result[i][name] = value
        for expanded_inputs in result:
            expanded_inputs.update(cached_unexpanded_inputs)
        return result

    ### PUBLIC PROPERTIES ###

    @property
<<<<<<< HEAD
    def calculation_rate(self):
=======
    def antecedents(self):
        return self._antecedents

    @property
    def rate(self):
>>>>>>> 8b527942
        return self._calculation_rate

    @property
    def has_done_action(self):
        return 'done_action' in self._ordered_input_names

    @property
    def inputs(self):
        return tuple(self._inputs)

    @property
    def signal_range(self):
        from supriya.tools import synthdeftools
        return synthdeftools.SignalRange.BIPOLAR

    @property
    def special_index(self):
        return self._special_index

    @property
    def ugen_sort_bundle(self):
        return self._ugen_sort_bundle<|MERGE_RESOLUTION|>--- conflicted
+++ resolved
@@ -366,18 +366,6 @@
     ### PUBLIC PROPERTIES ###
 
     @property
-<<<<<<< HEAD
-    def calculation_rate(self):
-=======
-    def antecedents(self):
-        return self._antecedents
-
-    @property
-    def rate(self):
->>>>>>> 8b527942
-        return self._calculation_rate
-
-    @property
     def has_done_action(self):
         return 'done_action' in self._ordered_input_names
 
@@ -391,6 +379,10 @@
         return synthdeftools.SignalRange.BIPOLAR
 
     @property
+    def rate(self):
+        return self._calculation_rate
+
+    @property
     def special_index(self):
         return self._special_index
 
